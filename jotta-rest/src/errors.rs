--- conflicted
+++ resolved
@@ -26,17 +26,10 @@
     fn from(e: jotta_osd::errors::Error) -> Self {
         match e {
             jotta_osd::errors::Error::Fs(e) => match e {
-<<<<<<< HEAD
-                jotta::Error::HttpError(_) => Self::InternalError,
-                jotta::Error::UrlError(_) => Self::InternalError,
-                jotta::Error::JottaError(_) => Self::InternalError,
-                jotta::Error::XmlError(_) => Self::InternalError,
-=======
                 jotta::Error::Http(_) => Self::InternalError,
                 jotta::Error::Url(_) => Self::BadRequest,
                 jotta::Error::Jotta(_) => Self::InternalError,
                 jotta::Error::Xml(_) => Self::InternalError,
->>>>>>> 8cd7ae4f
                 jotta::Error::AlreadyExists => Self::Conflict,
                 jotta::Error::BadCredentials => Self::InternalError,
                 jotta::Error::NoSuchFileOrFolder => Self::NotFound,
